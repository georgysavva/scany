module github.com/georgysavva/scany/v2

go 1.18

require (
	github.com/cockroachdb/cockroach-go/v2 v2.2.0
	github.com/jackc/pgx/v5 v5.0.0
	github.com/microsoft/go-mssqldb v1.6.0
	github.com/stretchr/testify v1.8.4
)

require (
	github.com/davecgh/go-spew v1.1.1 // indirect
	github.com/gofrs/flock v0.8.1 // indirect
	github.com/golang-sql/civil v0.0.0-20220223132316-b832511892a9 // indirect
	github.com/golang-sql/sqlexp v0.1.0 // indirect
	github.com/jackc/pgpassfile v1.0.0 // indirect
	github.com/jackc/pgservicefile v0.0.0-20200714003250-2b9c44734f2b // indirect
	github.com/jackc/puddle/v2 v2.0.0 // indirect
	github.com/lib/pq v1.10.0 // indirect
	github.com/pkg/errors v0.9.1 // indirect
	github.com/pmezard/go-difflib v1.0.0 // indirect
	github.com/rogpeppe/go-internal v1.9.0 // indirect
<<<<<<< HEAD
	github.com/stretchr/objx v0.5.0 // indirect
	golang.org/x/crypto v0.12.0 // indirect
	golang.org/x/sys v0.11.0 // indirect
	golang.org/x/text v0.12.0 // indirect
=======
	github.com/stretchr/objx v0.4.0 // indirect
	golang.org/x/crypto v0.17.0 // indirect
	golang.org/x/sys v0.15.0 // indirect
	golang.org/x/text v0.14.0 // indirect
>>>>>>> 80c2cc65
	gopkg.in/yaml.v3 v3.0.1 // indirect
)<|MERGE_RESOLUTION|>--- conflicted
+++ resolved
@@ -21,16 +21,9 @@
 	github.com/pkg/errors v0.9.1 // indirect
 	github.com/pmezard/go-difflib v1.0.0 // indirect
 	github.com/rogpeppe/go-internal v1.9.0 // indirect
-<<<<<<< HEAD
 	github.com/stretchr/objx v0.5.0 // indirect
-	golang.org/x/crypto v0.12.0 // indirect
-	golang.org/x/sys v0.11.0 // indirect
-	golang.org/x/text v0.12.0 // indirect
-=======
-	github.com/stretchr/objx v0.4.0 // indirect
 	golang.org/x/crypto v0.17.0 // indirect
 	golang.org/x/sys v0.15.0 // indirect
 	golang.org/x/text v0.14.0 // indirect
->>>>>>> 80c2cc65
 	gopkg.in/yaml.v3 v3.0.1 // indirect
 )