--- conflicted
+++ resolved
@@ -12,11 +12,7 @@
   test:
     strategy:
       matrix:
-<<<<<<< HEAD
         go-version: [1.18.x, 1.19.x]
-=======
-        go-version: [1.13.x, 1.14.x, 1.15.x, 1.16.x, 1.17.x, 1.18.x, 1.19.x]
->>>>>>> 5c095021
     env:
       GO: ${{ matrix.go-version }}
     runs-on: ubuntu-latest
