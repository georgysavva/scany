--- conflicted
+++ resolved
@@ -18,8 +18,4 @@
       - name: golangci-lint
         uses: golangci/golangci-lint-action@v3
         with:
-<<<<<<< HEAD
-          version: v1.49.0
-=======
-          version: v1.49
->>>>>>> 5c095021
+          version: v1.49